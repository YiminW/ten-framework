#
#
# Agora Real Time Engagement
# Created by Wei Hu in 2024-08.
# Copyright (c) 2024 Agora IO. All rights reserved.
#
#
import json
import time
import uuid
import asyncio

from ten import (
    AudioFrame,
    VideoFrame,
    AsyncExtension,
    AsyncTenEnv,
    Cmd,
    StatusCode,
    CmdResult,
    Data,
)

TEXT_DATA_TEXT_FIELD = "text"
TEXT_DATA_FINAL_FIELD = "is_final"
TEXT_DATA_STREAM_ID_FIELD = "stream_id"
TEXT_DATA_END_OF_SEGMENT_FIELD = "end_of_segment"


class MessageCollectorRTMExtension(AsyncExtension):
    # Create the queue for message processing
    def __init__(self, name: str):
        super().__init__(name)
        self.queue = asyncio.Queue()
        self.cached_text_map = {}
        self.loop = None
        self.ten_env = None
        self.stopped = False

    async def on_init(self, ten_env: AsyncTenEnv) -> None:
        ten_env.log_info("MessageCollectorRTMExtension on_init")

    async def on_start(self, ten_env: AsyncTenEnv) -> None:
        ten_env.log_info("MessageCollectorRTMExtension on_start")
        self.loop = asyncio.get_event_loop()
        self.ten_env = ten_env
        self.loop.create_task(self._process_queue())

    async def on_stop(self, ten_env: AsyncTenEnv) -> None:
        ten_env.log_info("on_stop")
        self.stopped = True
        await self.queue.put(None)

    async def on_deinit(self, ten_env: AsyncTenEnv) -> None:
        ten_env.log_info("MessageCollectorRTMExtension on_deinit")

    async def on_cmd(self, ten_env: AsyncTenEnv, cmd: Cmd) -> None:
        cmd_name = cmd.get_name()
        ten_env.log_info("on_cmd name {}".format(cmd_name))
        try:
            if cmd_name == "on_user_audio_track_state_changed":
                await self.handle_user_state_changed(cmd)
            else:
                ten_env.log_warn(f"unsupported cmd {cmd_name}")

            cmd_result = CmdResult.create(StatusCode.OK)
            await ten_env.return_result(cmd_result, cmd)
        except Exception as e:
            ten_env.log_error(f"on_cmd error: {e}")
            cmd_result = CmdResult.create(StatusCode.ERROR)
            await ten_env.return_result(cmd_result, cmd)

    async def on_data(self, ten_env: AsyncTenEnv, data: Data) -> None:
        """
        on_data receives data from ten graph.
        current suppotend data:
          - name: text_data
            example:
            {"name": "text_data", "properties": {"text": "hello", "is_final": true, "stream_id": 123, "end_of_segment": true}}
          - name: rtm_message_event
            example:
            {"name": "rtm_message_event", "properties": {"message": "hello"}}
        """
        data_name = data.get_name()
        if data_name == "text_data":
            await self.on_text_data(data)
        elif data_name == "rtm_message_event":
            await self.on_rtm_message_event(data)
        else:
            ten_env.log_warn(f"unsupported data {data_name}")

    async def on_audio_frame(
        self, ten_env: AsyncTenEnv, audio_frame: AudioFrame
    ) -> None:
        pass

    async def on_video_frame(
        self, ten_env: AsyncTenEnv, video_frame: VideoFrame
    ) -> None:
        pass

    async def on_text_data(self, data: Data) -> None:
        text = ""
        final = True
        stream_id = 0
        end_of_segment = False

        try:
            text = data.get_property_string(TEXT_DATA_TEXT_FIELD)
        except Exception as e:
            self.ten_env.log_error(
                f"on_data get_property_string {TEXT_DATA_TEXT_FIELD} error: {e}"
            )

        try:
            final = data.get_property_bool(TEXT_DATA_FINAL_FIELD)
        except Exception:
            pass

        try:
            stream_id = data.get_property_int(TEXT_DATA_STREAM_ID_FIELD)
        except Exception:
            pass

        try:
            end_of_segment = data.get_property_bool(TEXT_DATA_END_OF_SEGMENT_FIELD)
        except Exception as e:
            self.ten_env.log_error(
                f"on_data get_property_bool {TEXT_DATA_END_OF_SEGMENT_FIELD} error: {e}"
            )

        self.ten_env.log_debug(
            f"on_data {TEXT_DATA_TEXT_FIELD}: {text} {TEXT_DATA_FINAL_FIELD}: {final} {TEXT_DATA_STREAM_ID_FIELD}: {stream_id} {TEXT_DATA_END_OF_SEGMENT_FIELD}: {end_of_segment}"
        )

        # We cache all final text data and append the non-final text data to the cached data
        # until the end of the segment.
        if end_of_segment:
            if stream_id in self.cached_text_map:
                text = self.cached_text_map[stream_id] + text
                del self.cached_text_map[stream_id]
        else:
            if final:
                if stream_id in self.cached_text_map:
                    text = self.cached_text_map[stream_id] + text

                self.cached_text_map[stream_id] = text

        # Generate a unique message ID for this batch of parts
        message_id = str(uuid.uuid4())[:8]
        # Prepare the main JSON structure without the text field
        text_data = {
            "is_final": end_of_segment,
            "stream_id": stream_id,
            "message_id": message_id,  # Add message_id to identify the split message
            "type": "transcribe",
            "ts": int(time.time() * 1000),  # Convert to milliseconds
            "text": text,
        }
        await self._queue_message("text_data", text_data)

    async def on_rtm_message_event(self, data: Data) -> None:
        self.ten_env.log_debug("on_data rtm_message_event")
        try:
            text = data.get_property_string("message")
            data = Data.create("text_data")
            data.set_property_string("text", text)
            data.set_property_bool("is_final", True)
            asyncio.create_task(self.ten_env.send_data(data))
        except Exception as e:
            self.ten_env.log_error(f"Failed to handle on_rtm_message_event data: {e}")

    async def handle_user_state_changed(self, cmd: Cmd) -> None:
        try:
            remote_user_id = cmd.get_property_string("remote_user_id")
            state = cmd.get_property_int("state")
            reason = cmd.get_property_int("reason")
            self.ten_env.log_info(
                f"handle_user_state_changed user_id: {remote_user_id} state: {state} reason: {reason}"
            )
            user_state = {
                "remote_user_id": remote_user_id,
                "state": str(state),
                "reason": str(reason),
            }
            await self._queue_message("user_state", user_state)
        except Exception as e:
            self.ten_env.log_error(f"handle_user_state_changed error: {e}")

    async def _queue_message(self, data_type: str, data: dict):
        await self.queue.put({"type": data_type, "data": data})

    async def _process_queue(self):
        self.ten_env.log_info("start async loop")
        while not self.stopped:
            try:
                item = await self.queue.get()
                if item is None:
                    break
                data_type = item["type"]
                data = item["data"]
                # process data
                if data_type == "text_data":
                    await self._handle_text_data(data)
                elif data_type == "user_state":
                    await self._handle_user_state(data)
                self.queue.task_done()
                await asyncio.sleep(0.04)
            except Exception as e:
                self.ten_env.log_error(f"Failed to process queue: {e}")

    async def _handle_text_data(self, data: dict):
        try:
            self.ten_env.log_debug(f"Handling text data: {data}")
            json_bytes = json.dumps(data).encode("utf-8")
            cmd = Cmd.create("publish")
            cmd.set_property_buf("message", json_bytes)
<<<<<<< HEAD
            [result, _] = await self.ten_env.send_cmd(cmd)
            self.ten_env.log_info(f"send_cmd result {result.to_json()}")
=======
            [cmd_result, _] = await self.ten_env.send_cmd(cmd)
            self.ten_env.log_info(f"send_cmd result {cmd_result.to_json()}")
>>>>>>> d28ff8bc
        except Exception as e:
            self.ten_env.log_error(f"Failed to handle text data: {e}")

    async def _handle_user_state(self, data: dict):
        try:
            json_bytes = json.dumps(data)
            cmd = Cmd.create("set_presence_state")
            cmd.set_property_string("states", json_bytes)
<<<<<<< HEAD
            [result, _] = await self.ten_env.send_cmd(cmd)
            self.ten_env.log_info(f"send_cmd result {result.to_json()}")
=======
            [cmd_result, _] = await self.ten_env.send_cmd(cmd)
            self.ten_env.log_info(f"send_cmd result {cmd_result.to_json()}")
>>>>>>> d28ff8bc
        except Exception as e:
            self.ten_env.log_error(f"Failed to handle user state: {e}")<|MERGE_RESOLUTION|>--- conflicted
+++ resolved
@@ -215,13 +215,8 @@
             json_bytes = json.dumps(data).encode("utf-8")
             cmd = Cmd.create("publish")
             cmd.set_property_buf("message", json_bytes)
-<<<<<<< HEAD
-            [result, _] = await self.ten_env.send_cmd(cmd)
-            self.ten_env.log_info(f"send_cmd result {result.to_json()}")
-=======
             [cmd_result, _] = await self.ten_env.send_cmd(cmd)
             self.ten_env.log_info(f"send_cmd result {cmd_result.to_json()}")
->>>>>>> d28ff8bc
         except Exception as e:
             self.ten_env.log_error(f"Failed to handle text data: {e}")
 
@@ -230,12 +225,7 @@
             json_bytes = json.dumps(data)
             cmd = Cmd.create("set_presence_state")
             cmd.set_property_string("states", json_bytes)
-<<<<<<< HEAD
-            [result, _] = await self.ten_env.send_cmd(cmd)
-            self.ten_env.log_info(f"send_cmd result {result.to_json()}")
-=======
             [cmd_result, _] = await self.ten_env.send_cmd(cmd)
             self.ten_env.log_info(f"send_cmd result {cmd_result.to_json()}")
->>>>>>> d28ff8bc
         except Exception as e:
             self.ten_env.log_error(f"Failed to handle user state: {e}")