{
  "name": "designer_frontend",
  "private": true,
  "version": "0.1.0",
  "type": "module",
  "scripts": {
    "dev": "vite",
    "build": "tsc -b && vite build",
    "lint": "eslint .",
    "preview": "vite preview",
    "test:e2e": "playwright test"
  },
  "dependencies": {
    "@autoform/react": "^3.1.0",
    "@autoform/zod": "^2.2.0",
    "@hookform/resolvers": "^4.1.3",
    "@monaco-editor/react": "^4.7.0",
    "@radix-ui/react-accordion": "^1.2.10",
    "@radix-ui/react-checkbox": "^1.3.1",
    "@radix-ui/react-context-menu": "^2.2.14",
    "@radix-ui/react-dialog": "^1.1.13",
    "@radix-ui/react-dropdown-menu": "^2.1.14",
    "@radix-ui/react-label": "^2.1.6",
    "@radix-ui/react-navigation-menu": "^1.2.12",
    "@radix-ui/react-popover": "^1.1.13",
    "@radix-ui/react-progress": "^1.1.6",
    "@radix-ui/react-scroll-area": "^1.2.8",
    "@radix-ui/react-select": "^2.2.4",
    "@radix-ui/react-separator": "^1.1.6",
    "@radix-ui/react-slot": "^1.2.2",
    "@radix-ui/react-switch": "^1.2.4",
    "@radix-ui/react-tabs": "^1.1.11",
    "@radix-ui/react-toggle": "^1.1.8",
    "@radix-ui/react-tooltip": "^1.2.6",
    "@tanstack/react-table": "^8.21.3",
    "@types/react-window": "^1.8.8",
    "@xterm/addon-attach": "^0.11.0",
    "@xterm/addon-fit": "^0.10.0",
    "@xterm/addon-unicode11": "^0.8.0",
    "@xterm/addon-web-links": "^0.11.0",
    "@xterm/xterm": "^5.5.0",
    "@xyflow/react": "^12.6.0",
    "agora-rtc-react": "2.0.0",
    "agora-token": "^2.0.4",
    "buffer": "^6.0.3",
    "class-variance-authority": "^0.7.1",
    "clsx": "^2.1.1",
    "cmdk": "^1.1.1",
    "crypto-browserify": "^3.12.1",
    "dagre": "^0.8.5",
    "date-fns": "^4.1.0",
    "i18next": "^24.2.3",
    "i18next-browser-languagedetector": "^8.1.0",
    "i18next-http-backend": "^3.0.2",
    "lucide-react": "^0.473.0",
    "monaco-editor": "^0.52.2",
    "motion": "^12.10.0",
    "next-themes": "^0.4.6",
    "pino": "^9.6.0",
    "process": "^0.11.10",
    "react": "^18.3.1",
    "react-day-picker": "8.10.1",
    "react-dom": "^18.3.1",
    "react-hook-form": "^7.56.2",
    "react-i18next": "^15.5.1",
    "react-icons": "^5.5.0",
    "react-resizable-panels": "^2.1.9",
    "react-virtualized-auto-sizer": "^1.0.26",
    "react-window": "^1.8.11",
    "recharts": "^2.15.3",
    "sonner": "^1.7.4",
    "swr": "^2.3.3",
    "tailwind-merge": "^3.2.0",
    "tailwindcss-animate": "^1.0.7",
<<<<<<< HEAD
    "trulience-sdk": "https://trulience.com/release/prod/latest/trulience-sdk.tar.gz",
    "vite-plugin-node-polyfills": "^0.23.0",
    "zod": "^3.24.4",
=======
    "zod": "^3.25.20",
>>>>>>> 89d1b958
    "zustand": "^5.0.4"
  },
  "devDependencies": {
    "@eslint/js": "^9.26.0",
    "@playwright/test": "^1.52.0",
    "@tailwindcss/postcss": "^4.1.5",
    "@types/dagre": "^0.7.52",
    "@types/node": "^22.15.14",
    "@types/react": "^18.3.21",
    "@types/react-dom": "^18.3.7",
    "@vitejs/plugin-react-swc": "^3.9.0",
    "esbuild": "^0.24.2",
    "eslint": "^9.26.0",
    "eslint-plugin-react-hooks": "^5.2.0",
    "eslint-plugin-react-refresh": "^0.4.20",
    "globals": "^15.15.0",
    "pino-pretty": "^13.0.0",
    "playwright": "^1.52.0",
    "postcss": "^8.5.3",
    "prettier": "^3.5.3",
    "prettier-plugin-tailwindcss": "^0.6.11",
    "tailwindcss": "^4.1.5",
    "typescript": "~5.7.3",
    "typescript-eslint": "^8.32.0",
    "vite": "^6.3.5"
  },
  "pnpm": {
    "overrides": {
      "esbuild": "0.24.2"
    }
  }
}<|MERGE_RESOLUTION|>--- conflicted
+++ resolved
@@ -72,13 +72,9 @@
     "swr": "^2.3.3",
     "tailwind-merge": "^3.2.0",
     "tailwindcss-animate": "^1.0.7",
-<<<<<<< HEAD
     "trulience-sdk": "https://trulience.com/release/prod/latest/trulience-sdk.tar.gz",
     "vite-plugin-node-polyfills": "^0.23.0",
-    "zod": "^3.24.4",
-=======
     "zod": "^3.25.20",
->>>>>>> 89d1b958
     "zustand": "^5.0.4"
   },
   "devDependencies": {
