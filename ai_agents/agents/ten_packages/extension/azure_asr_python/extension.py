--- conflicted
+++ resolved
@@ -65,11 +65,6 @@
                     module="asr",
                     code=ModuleErrorCode.FATAL_ERROR.value,
                     message=str(e),
-<<<<<<< HEAD
-                    turn_id=0,
-                    module=ModuleType.ASR,
-=======
->>>>>>> 50ca7bb8
                 ),
             )
 
@@ -91,11 +86,6 @@
                     module=MODULE_NAME_ASR,
                     code=ModuleErrorCode.FATAL_ERROR.value,
                     message=str(e),
-<<<<<<< HEAD
-                    turn_id=0,
-                    module=ModuleType.ASR,
-=======
->>>>>>> 50ca7bb8
                 ),
             )
 
@@ -338,9 +328,6 @@
         self, evt: speechsdk.SessionEventArgs
     ):
         """Handle the session started event from Azure ASR."""
-<<<<<<< HEAD
-        self.ten_env.log_info(f"azure event callback on_session_started: {evt}")
-=======
         self.ten_env.log_debug(
             f"azure event callback on_session_started, session_id: {evt.session_id}"
         )
@@ -348,7 +335,6 @@
             self.timeline.get_total_user_audio_duration()
         )
         self.timeline.reset()
->>>>>>> 50ca7bb8
         self.connected = True
 
     async def _azure_event_handler_on_session_stopped(
@@ -374,18 +360,10 @@
             f"KEYPOINT vendor_error, code: {cancellation_details.code}, reason: {cancellation_details.reason}, error_details: {cancellation_details.error_details}"
         )
         await self.send_asr_error(
-<<<<<<< HEAD
-            ErrorMessage(
-                code=-1,
-                message="received on_canceled event from Azure ASR",
-                turn_id=0,
-                module=ModuleType.ASR,
-=======
             ModuleError(
                 module=MODULE_NAME_ASR,
                 code=ModuleErrorCode.NON_FATAL_ERROR.value,
                 message=cancellation_details.error_details,
->>>>>>> 50ca7bb8
             ),
             ModuleErrorVendorInfo(
                 vendor="microsoft",
@@ -456,55 +434,17 @@
         await asyncio.sleep(0.5)
         await self.start_connection()
 
-<<<<<<< HEAD
-            result_future = self.client.start_continuous_recognition_async()
-            await loop.run_in_executor(None, result_future.get)
-            self.ten_env.log_info("start_connection completed")
-        except Exception as e:
-            self.ten_env.log_error(
-                f"Error starting azure connection: {traceback.format_exc()}"
-            )
-            await self.send_asr_error(
-                ErrorMessage(
-                    code=1,
-                    message=str(e),
-                    turn_id=0,
-                    module=ModuleType.ASR,
-                ),
-                None,
-=======
     async def _finalize_end(self) -> None:
         if self.last_finalize_timestamp != 0:
             timestamp = int(datetime.now().timestamp() * 1000)
             latency = timestamp - self.last_finalize_timestamp
             self.ten_env.log_debug(
                 f"KEYPOINT finalize end at {timestamp}, counter: {latency}"
->>>>>>> 50ca7bb8
             )
             self.last_finalize_timestamp = 0
             await self.send_asr_finalize_end()
 
     async def stop_connection(self) -> None:
-<<<<<<< HEAD
-        try:
-            if self.client:
-                loop = asyncio.get_running_loop()
-                result_future = self.client.stop_continuous_recognition_async()
-                await loop.run_in_executor(None, result_future.get)
-                self.client = None
-                self.connected = False
-                self.ten_env.log_info("azure connection stopped")
-        except Exception as e:
-            self.ten_env.log_error(f"Error stopping azure connection: {e}")
-
-    async def send_audio(
-        self, frame: AudioFrame, session_id: str | None
-    ) -> None:
-        self.session_id = session_id
-        frame_buf = frame.get_buf()
-        self.stream.write(bytes(frame_buf))
-
-=======
         if self.client:
             self.client.stop_continuous_recognition()
             self.client = None
@@ -514,7 +454,6 @@
                 await self.audio_dumper.stop()
 
     @override
->>>>>>> 50ca7bb8
     def is_connected(self) -> bool:
         return self.connected and self.client is not None
 
@@ -528,22 +467,10 @@
 
         return self.config.sample_rate
 
-<<<<<<< HEAD
-    async def _finalize_counter_if_needed(self, is_final: bool) -> None:
-        if is_final and self.last_finalize_timestamp != 0:
-            timestamp = int(datetime.now().timestamp() * 1000)
-            latency = timestamp - self.last_finalize_timestamp
-            self.ten_env.log_debug(
-                f"KEYPOINT azure drain end at {timestamp}, counter: {latency}"
-            )
-            self.last_finalize_timestamp = 0
-            await self.send_asr_finalize_end()
-=======
     @override
     async def send_audio(self, frame: AudioFrame, session_id: str | None) -> None:
         assert self.config is not None
         assert self.stream is not None
->>>>>>> 50ca7bb8
 
         buf = frame.lock_buf()
         if self.audio_dumper:
